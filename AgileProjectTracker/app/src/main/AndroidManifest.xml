--- conflicted
+++ resolved
@@ -1,26 +1,23 @@
-<?xml version="1.0" encoding="utf-8"?>
-<manifest xmlns:android="http://schemas.android.com/apk/res/android"
-    package="com.example.agileprojecttracker">
-
-    <application
-        android:allowBackup="true"
-        android:icon="@mipmap/ic_launcher"
-        android:label="@string/app_name"
-        android:roundIcon="@mipmap/ic_launcher_round"
-        android:supportsRtl="true"
-        android:theme="@style/AppTheme">
-<<<<<<< HEAD
-        <activity android:name=".SigninActivity"></activity>
-=======
-        <activity android:name=".HomepageActivity"></activity>
->>>>>>> 3d723d49
-        <activity android:name=".MainActivity">
-            <intent-filter>
-                <action android:name="android.intent.action.MAIN" />
-
-                <category android:name="android.intent.category.LAUNCHER" />
-            </intent-filter>
-        </activity>
-    </application>
-
+<?xml version="1.0" encoding="utf-8"?>
+<manifest xmlns:android="http://schemas.android.com/apk/res/android"
+    package="com.example.agileprojecttracker">
+
+    <application
+        android:allowBackup="true"
+        android:icon="@mipmap/ic_launcher"
+        android:label="@string/app_name"
+        android:roundIcon="@mipmap/ic_launcher_round"
+        android:supportsRtl="true"
+        android:theme="@style/AppTheme">
+        <activity android:name=".SigninActivity"></activity>
+        <activity android:name=".HomepageActivity"></activity>
+        <activity android:name=".MainActivity">
+            <intent-filter>
+                <action android:name="android.intent.action.MAIN" />
+
+                <category android:name="android.intent.category.LAUNCHER" />
+            </intent-filter>
+        </activity>
+    </application>
+
 </manifest>